using System;
using System.Collections.Generic;
using System.IO;
using System.Linq;
using System.Text;

namespace Duplicati.Library.Main.Database
{
    internal partial class LocalRecreateDatabase : LocalRestoreDatabase
    {
        private class PathEntryKeeper
        {
            private SortedList<KeyValuePair<long, long>, long> m_versions;
                        
            public long GetFilesetID(long blocksetId, long metadataId)
            {
                if (m_versions == null)
                    return -1;

                long r;
                if (!m_versions.TryGetValue(new KeyValuePair<long, long>(blocksetId, metadataId), out r))
                    return -1;
                else
                    return r;
            }
            
            public void AddFilesetID(long blocksetId, long metadataId, long filesetId)
            {
                if (m_versions == null)
                    m_versions = new SortedList<KeyValuePair<long, long>, long>(1, new KeyValueComparer());
                m_versions.Add(new KeyValuePair<long, long>(blocksetId, metadataId), filesetId);
            }
            
            private struct KeyValueComparer : IComparer<KeyValuePair<long, long>>
            {
                public int Compare(KeyValuePair<long, long> x, KeyValuePair<long, long> y)
                {
                    return x.Key == y.Key ? 
                            (x.Value == y.Value ? 
                                0 
                                : (x.Value < y.Value ? -1 : 1)) 
                            : (x.Key < y.Key ? -1 : 1);
                }
            }
        }
        
        private System.Data.IDbCommand m_insertFileCommand;
        private System.Data.IDbCommand m_insertFilesetEntryCommand;
        private System.Data.IDbCommand m_insertMetadatasetCommand;
        private System.Data.IDbCommand m_insertBlocksetCommand;
        private System.Data.IDbCommand m_insertBlocklistHashCommand;
        private System.Data.IDbCommand m_updateBlockVolumeCommand;
        private System.Data.IDbCommand m_insertBlockset;
        private System.Data.IDbCommand m_insertSmallBlockset;
        private System.Data.IDbCommand m_findBlocksetCommand;
        private System.Data.IDbCommand m_findMetadatasetCommand;
        private System.Data.IDbCommand m_findFilesetCommand;
        private System.Data.IDbCommand m_findblocklisthashCommand;
        private System.Data.IDbCommand m_findHashBlockCommand;
        private System.Data.IDbCommand m_insertBlockCommand;
        private System.Data.IDbCommand m_insertDuplicateBlockCommand;
        
        private HashLookupHelper<bool> m_blockListHashLookup;
        private HashLookupHelper<long> m_blockHashLookup;
        private HashLookupHelper<long> m_fileHashLookup;
        private HashLookupHelper<long> m_metadataLookup;
        private PathLookupHelper<PathEntryKeeper> m_filesetLookup;
        
        private string m_tempblocklist;
        private string m_tempsmalllist;
        
        /// <summary>
        /// A lookup table that prevents multiple downloads of the same volume
        /// </summary>
        private Dictionary<long, long> m_proccessedVolumes;
        
        // SQL that finds index and block size for all blocklist hashes, based on the temporary hash list
        // with vars Used:
        // {0} --> Blocksize
        // {1} --> BlockHash-Size
        // {2} --> Temp-Table
        // {3} --> FullBlocklist-BlockCount [equals ({0} / {1}), if SQLite pays respect to ints]
        private const string SELECT_BLOCKLIST_ENTRIES =
            @" 
        SELECT DISTINCT
            ""E"".""BlocksetID"",
            ""F"".""Index"" + (""E"".""BlocklistIndex"" * {3}) AS ""FullIndex"",
            ""F"".""BlockHash"",
            MIN({0}, ""E"".""Length"" - ((""F"".""Index"" + (""E"".""BlocklistIndex"" * {3})) * {0})) AS ""BlockSize"",
            ""E"".""Hash"",
            ""E"".""BlocklistSize"",
            ""E"".""BlocklistHash""
        FROM
            (
                    SELECT * FROM
                    (
                        SELECT 
                            ""A"".""BlocksetID"",
                            ""A"".""Index"" AS ""BlocklistIndex"",
                            MIN({3} * {1}, (((""B"".""Length"" + {0} - 1) / {0}) - (""A"".""Index"" * ({3}))) * {1}) AS ""BlocklistSize"",
                            ""A"".""Hash"" AS ""BlocklistHash"",
                            ""B"".""Length""
                        FROM 
                            ""BlocklistHash"" A,
                            ""Blockset"" B
                        WHERE 
                            ""B"".""ID"" = ""A"".""BlocksetID""
                    ) C,
                    ""Block"" D
                WHERE
                   ""C"".""BlocklistHash"" = ""D"".""Hash""
                   AND
                   ""C"".""BlocklistSize"" = ""D"".""Size""
            ) E,
            ""{2}"" F
        WHERE
           ""F"".""BlocklistHash"" = ""E"".""Hash""
        ORDER BY 
           ""E"".""BlocksetID"",
           ""FullIndex""
";

        public LocalRecreateDatabase(LocalDatabase parentdb, Options options)
            : base(parentdb)
        {
            m_tempblocklist = "TempBlocklist-" + Library.Utility.Utility.ByteArrayAsHexString(Guid.NewGuid().ToByteArray());
            m_tempsmalllist = "TempSmalllist-" + Library.Utility.Utility.ByteArrayAsHexString(Guid.NewGuid().ToByteArray());
                        
            using(var cmd = m_connection.CreateCommand())
            {
                cmd.ExecuteNonQuery(string.Format(@"CREATE TEMPORARY TABLE ""{0}"" (""BlockListHash"" TEXT NOT NULL, ""BlockHash"" TEXT NOT NULL, ""Index"" INTEGER NOT NULL)", m_tempblocklist));
                cmd.ExecuteNonQuery(string.Format(@"CREATE INDEX ""Index_{0}"" ON ""{0}"" (""BlockListHash"");", m_tempblocklist));

                cmd.ExecuteNonQuery(string.Format(@"CREATE TEMPORARY TABLE ""{0}"" (""FileHash"" TEXT NOT NULL, ""BlockHash"" TEXT NOT NULL, ""BlockSize"" INTEGER NOT NULL)", m_tempsmalllist));
                cmd.ExecuteNonQuery(string.Format(@"CREATE UNIQUE INDEX ""Index_File_{0}"" ON ""{0}"" (""FileHash"", ""BlockSize"");", m_tempsmalllist));
                cmd.ExecuteNonQuery(string.Format(@"CREATE UNIQUE INDEX ""Index_Block_{0}"" ON ""{0}"" (""BlockHash"", ""BlockSize"");", m_tempsmalllist));
            }

            m_insertFileCommand = m_connection.CreateCommand();
            m_insertFilesetEntryCommand = m_connection.CreateCommand();
            m_insertMetadatasetCommand = m_connection.CreateCommand();
            m_insertBlocksetCommand = m_connection.CreateCommand();
            m_insertBlocklistHashCommand = m_connection.CreateCommand();
            m_updateBlockVolumeCommand = m_connection.CreateCommand();
            m_insertBlockset = m_connection.CreateCommand();
            m_insertSmallBlockset = m_connection.CreateCommand();
            m_findBlocksetCommand = m_connection.CreateCommand();
            m_findMetadatasetCommand = m_connection.CreateCommand();
            m_findFilesetCommand = m_connection.CreateCommand();
            m_findblocklisthashCommand = m_connection.CreateCommand();
            m_findHashBlockCommand = m_connection.CreateCommand();
            m_insertBlockCommand = m_connection.CreateCommand();
            m_insertDuplicateBlockCommand = m_connection.CreateCommand();
                            
            m_insertFileCommand.CommandText = @"INSERT INTO ""File"" (""Path"", ""BlocksetID"", ""MetadataID"") VALUES (?,?,?); SELECT last_insert_rowid();";
            m_insertFileCommand.AddParameters(3);
            
            m_insertFilesetEntryCommand.CommandText = @"INSERT INTO ""FilesetEntry"" (""FilesetID"", ""FileID"", ""Lastmodified"") VALUES (?,?,?)";
            m_insertFilesetEntryCommand.AddParameters(3);

            m_insertMetadatasetCommand.CommandText = @"INSERT INTO ""Metadataset"" (""BlocksetID"") VALUES (?); SELECT last_insert_rowid();";
            m_insertMetadatasetCommand.AddParameters(1);
            
            m_insertBlocksetCommand.CommandText = @"INSERT INTO ""Blockset"" (""Length"", ""FullHash"") VALUES (?,?); SELECT last_insert_rowid();";
            m_insertBlocksetCommand.AddParameters(2);
                            
            m_insertBlocklistHashCommand.CommandText = @"INSERT INTO ""BlocklistHash"" (""BlocksetID"", ""Index"", ""Hash"") VALUES (?,?,?)";
            m_insertBlocklistHashCommand.AddParameters(3);
            
            m_updateBlockVolumeCommand.CommandText = @"UPDATE ""Block"" SET ""VolumeID"" = ? WHERE ""Hash"" = ? AND ""Size"" = ?";
            m_updateBlockVolumeCommand.AddParameters(3);

            m_insertBlockset.CommandText = string.Format(@"INSERT INTO ""{0}"" (""BlocklistHash"", ""BlockHash"", ""Index"") VALUES (?,?,?) ", m_tempblocklist);
            m_insertBlockset.AddParameters(3);

            m_insertSmallBlockset.CommandText = string.Format(@"INSERT OR IGNORE INTO ""{0}"" (""FileHash"", ""BlockHash"", ""BlockSize"") VALUES (?,?,?) ", m_tempsmalllist);
            m_insertSmallBlockset.AddParameters(3);

            m_findBlocksetCommand.CommandText = @"SELECT ""ID"" FROM ""Blockset"" WHERE ""Length"" = ? AND ""FullHash"" = ? ";
            m_findBlocksetCommand.AddParameters(2);
            
            m_findMetadatasetCommand.CommandText = @"SELECT ""Metadataset"".""ID"" FROM ""Metadataset"",""Blockset"" WHERE ""Metadataset"".""BlocksetID"" = ""Blockset"".""ID"" AND ""Blockset"".""FullHash"" = ? AND ""Blockset"".""Length"" = ? ";
            m_findMetadatasetCommand.AddParameters(2);
            
            m_findFilesetCommand.CommandText = @"SELECT ""ID"" FROM ""File"" WHERE ""Path"" = ? AND ""BlocksetID"" = ? AND ""MetadataID"" = ? ";
            m_findFilesetCommand.AddParameters(3);
            
            m_findblocklisthashCommand.CommandText = string.Format(@"SELECT DISTINCT ""BlockListHash"" FROM ""{0}"" WHERE ""BlockListHash"" = ? ", m_tempblocklist);
            m_findblocklisthashCommand.AddParameters(1);
            
            m_findHashBlockCommand.CommandText = @"SELECT ""VolumeID"" FROM ""Block"" WHERE ""Hash"" = ? AND ""Size"" = ? ";
            m_findHashBlockCommand.AddParameters(2);
                        
            m_insertBlockCommand.CommandText = @"INSERT INTO ""Block"" (""Hash"", ""Size"", ""VolumeID"") VALUES (?,?,?)";
            m_insertBlockCommand.AddParameters(3);
            
            m_insertDuplicateBlockCommand.CommandText = @"INSERT INTO ""DuplicateBlock"" (""BlockID"", ""VolumeID"") VALUES ((SELECT ""ID"" FROM ""Block"" WHERE ""Hash"" = ? AND ""Size"" = ?), ?)";
            m_insertDuplicateBlockCommand.AddParameters(3);

            if (options.BlockHashLookupMemory > 0)
            {
                m_blockHashLookup = new HashLookupHelper<long>((ulong)options.BlockHashLookupMemory/2);
                m_blockListHashLookup = new HashLookupHelper<bool>((ulong)options.BlockHashLookupMemory/2);
            }
            if (options.FileHashLookupMemory > 0)
                m_fileHashLookup = new HashLookupHelper<long>((ulong)options.FileHashLookupMemory);
            if (options.MetadataHashMemory > 0)
                m_metadataLookup = new HashLookupHelper<long>((ulong)options.MetadataHashMemory);
            if (options.UseFilepathCache)
                m_filesetLookup = new PathLookupHelper<PathEntryKeeper>();
        }

        public void FindMissingBlocklistHashes(long hashsize, long blocksize, System.Data.IDbTransaction transaction)
        {
            using(var cmd = m_connection.CreateCommand())
            {
                cmd.Transaction = transaction;
                
                //Update all small blocklists and matching blocks

                var selectSmallBlocks = string.Format(@"SELECT ""BlockHash"", ""BlockSize"" FROM ""{0}""", m_tempsmalllist);
            
                var selectBlockHashes = string.Format(
                    @"SELECT ""BlockHash"" AS ""FullHash"", ""BlockSize"" AS ""Length"" FROM ( " +
                    SELECT_BLOCKLIST_ENTRIES +
                    @" )",
                    blocksize,
                    hashsize,
                    m_tempblocklist,
                    blocksize / hashsize
                );
                                
                var selectAllBlocks = @"SELECT DISTINCT ""FullHash"", ""Length"" FROM (" + selectBlockHashes + " UNION " + selectSmallBlocks + " )";
                
                var selectNewBlocks = string.Format(
                    @"SELECT ""FullHash"" AS ""Hash"", ""Length"" AS ""Size"", -1 AS ""VolumeID"" " +
                    @" FROM (SELECT ""A"".""FullHash"", ""A"".""Length"", CASE WHEN ""B"".""Hash"" IS NULL THEN '' ELSE ""B"".""Hash"" END AS ""Hash"", CASE WHEN ""B"".""Size"" is NULL THEN -1 ELSE ""B"".""Size"" END AS ""Size"" FROM ({0}) A" + 
                    @" LEFT OUTER JOIN ""Block"" B ON ""B"".""Hash"" =  ""A"".""FullHash"" AND ""B"".""Size"" = ""A"".""Length"" )" + 
                    @" WHERE ""FullHash"" != ""Hash"" AND ""Length"" != ""Size"" ",
                    selectAllBlocks    
                );
                
                var insertBlocksCommand = 
                    @"INSERT INTO ""Block"" (""Hash"", ""Size"", ""VolumeID"") " + 
                    selectNewBlocks;
                    
                // Insert all known blocks into block table with volumeid = -1
                cmd.ExecuteNonQuery(insertBlocksCommand);
                    
                // Update the cache with new blocks
                if (m_blockHashLookup != null)
                {
                    using(var rd = cmd.ExecuteReader(@"SELECT DISTINCT ""Hash"", ""Size"" FROM ""Block"" WHERE ""VolumeID"" = -1 "))
                        while(rd.Read())
                        {
                            var hash = rd.GetString(0);
                            var size = rd.GetInt64(1);
                            m_blockHashLookup.TryAdd(hash, size, -1);
                        }
                }                
                                                
                var selectBlocklistBlocksetEntries = string.Format(
                    @"SELECT ""E"".""BlocksetID"" AS ""BlocksetID"", ""D"".""FullIndex"" AS ""Index"", ""F"".""ID"" AS ""BlockID"" FROM ( " +
                    SELECT_BLOCKLIST_ENTRIES +
                    @") D, ""BlocklistHash"" E, ""Block"" F, ""Block"" G WHERE ""D"".""BlocklistHash"" = ""E"".""Hash"" AND ""D"".""BlocklistSize"" = ""G"".""Size"" AND ""D"".""BlocklistHash"" = ""G"".""Hash"" AND ""D"".""Blockhash"" = ""F"".""Hash"" AND ""D"".""BlockSize"" = ""F"".""Size"" ",
                    blocksize,
                    hashsize,
                    m_tempblocklist,
                    blocksize / hashsize
                    );
                    


                var selectBlocksetEntries = string.Format(
                    @"SELECT ""Blockset"".""ID"" AS ""BlocksetID"", 0 AS ""Index"", ""Block"".""ID"" AS ""BlockID"" FROM ""Blockset"", ""Block"", ""{1}"" S WHERE ""Blockset"".""Fullhash"" = ""S"".""FileHash"" AND ""S"".""BlockHash"" = ""Block"".""Hash"" AND ""S"".""BlockSize"" = ""Block"".""Size"" AND ""Blockset"".""Length"" = ""S"".""BlockSize"" AND ""Blockset"".""Length"" <= {0} ",
                    blocksize,
                    m_tempsmalllist
                    );
                    
                var selectAllBlocksetEntries =
                    selectBlocklistBlocksetEntries +
                    @" UNION " +
                    selectBlocksetEntries;
                    
                var selectFiltered =
                    @"SELECT DISTINCT ""BlocksetID"", ""Index"", ""BlockID"" FROM (" +
                    selectAllBlocksetEntries +
                    @") A WHERE (""A"".""BlocksetID"" || ':' || ""A"".""Index"") NOT IN (SELECT (""BlocksetID"" || ':' || ""Index"") FROM ""BlocksetEntry"" )";
                
                var insertBlocksetEntriesCommand =
                    @"INSERT INTO ""BlocksetEntry"" (""BlocksetID"", ""Index"", ""BlockID"") " + selectFiltered;    
                
                cmd.ExecuteNonQuery(insertBlocksetEntriesCommand);                
            }
        }
        
        public void AddDirectoryEntry(long filesetid, string path, DateTime time, long metadataid, System.Data.IDbTransaction transaction)
        {
            AddEntry(FilelistEntryType.Folder, filesetid, path, time, FOLDER_BLOCKSET_ID, metadataid, transaction);
        }

        public void AddSymlinkEntry(long filesetid, string path, DateTime time, long metadataid, System.Data.IDbTransaction transaction)
        {
            AddEntry(FilelistEntryType.Symlink, filesetid, path, time, SYMLINK_BLOCKSET_ID, metadataid, transaction);
        }
        
        public void AddFileEntry(long filesetid, string path, DateTime time, long blocksetid, long metadataid, System.Data.IDbTransaction transaction)
        {
            AddEntry(FilelistEntryType.File , filesetid, path, time, blocksetid, metadataid, transaction);
        }
        
        private void AddEntry(FilelistEntryType type, long filesetid, string path, DateTime time, long blocksetid, long metadataid, System.Data.IDbTransaction transaction)
        {
            var fileid = -1L;
                        
            if (m_filesetLookup != null)
            {
                PathEntryKeeper e;
                if (m_filesetLookup.TryFind(path, out e))
                    fileid = e.GetFilesetID(blocksetid, metadataid);
            }
            else
            {
                m_findFilesetCommand.Transaction = transaction;
                m_findFilesetCommand.SetParameterValue(0, path);
                m_findFilesetCommand.SetParameterValue(1, blocksetid);
                m_findFilesetCommand.SetParameterValue(2, metadataid);
                fileid = m_findFilesetCommand.ExecuteScalarInt64(-1);
            }
            
            if (fileid < 0)
            {
                m_insertFileCommand.Transaction = transaction;
                m_insertFileCommand.SetParameterValue(0, path);
                m_insertFileCommand.SetParameterValue(1, blocksetid);
                m_insertFileCommand.SetParameterValue(2, metadataid);
                fileid = m_insertFileCommand.ExecuteScalarInt64(-1);
                if (m_filesetLookup != null)
                {
                    PathEntryKeeper e;
                    if (m_filesetLookup.TryFind(path, out e))
                        e.AddFilesetID(blocksetid, metadataid, fileid);
                    else
                    {
                        e = new PathEntryKeeper();
                        e.AddFilesetID(blocksetid, metadataid, fileid);
                        m_filesetLookup.Insert(path, e);
                    }
                }
            }
            
            m_insertFilesetEntryCommand.Transaction = transaction;
            m_insertFilesetEntryCommand.SetParameterValue(0, filesetid);
            m_insertFilesetEntryCommand.SetParameterValue(1, fileid);
            m_insertFilesetEntryCommand.SetParameterValue(2, time.ToUniversalTime().Ticks);
            m_insertFilesetEntryCommand.ExecuteNonQuery();
        }
        
        public long AddMetadataset(string metahash, long metahashsize, IEnumerable<string> metablocklisthashes, long expectedmetablocklisthashes, System.Data.IDbTransaction transaction)
        {
            var metadataid = -1L;
            if (metahash == null)
                return metadataid;
                                
            if (m_metadataLookup != null)
            {
                if (m_metadataLookup.TryGet(metahash, metahashsize, out metadataid))
                    return metadataid;
                else
                    metadataid = -1;
            }
            else
            {
                m_findMetadatasetCommand.Transaction = transaction;
                m_findMetadatasetCommand.SetParameterValue(0, metahash);
                m_findMetadatasetCommand.SetParameterValue(1, metahashsize);
                metadataid = m_findMetadatasetCommand.ExecuteScalarInt64(-1);
                if (metadataid != -1)
                    return metadataid;
            }

            var blocksetid = AddBlockset(metahash, metahashsize, metablocklisthashes, expectedmetablocklisthashes, transaction);
            
            m_insertMetadatasetCommand.Transaction = transaction;
            m_insertMetadatasetCommand.SetParameterValue(0, blocksetid);
            metadataid = m_insertMetadatasetCommand.ExecuteScalarInt64(-1);
            
            if (m_metadataLookup != null)
                m_metadataLookup.Add(metahash, metahashsize, metadataid);
                
            return metadataid;
        }
        
        public long AddBlockset(string fullhash, long size, IEnumerable<string> blocklisthashes, long expectedblocklisthashes, System.Data.IDbTransaction transaction)
        {
            var blocksetid = -1L;
            if (m_fileHashLookup != null)
            {
                if (m_fileHashLookup.TryGet(fullhash, size, out blocksetid))
                    return blocksetid;
                else
                    blocksetid = -1;
            }
            else
            {
                m_findBlocksetCommand.Transaction = transaction;
                m_findBlocksetCommand.SetParameterValue(0, size);
                m_findBlocksetCommand.SetParameterValue(1, fullhash);
                blocksetid = m_findBlocksetCommand.ExecuteScalarInt64(-1);
                if (blocksetid != -1)
                    return blocksetid;                        
            }
            
            m_insertBlocksetCommand.Transaction = transaction;
            m_insertBlocksetCommand.SetParameterValue(0, size);
            m_insertBlocksetCommand.SetParameterValue(1, fullhash);
            blocksetid = m_insertBlocksetCommand.ExecuteScalarInt64(-1);

            if (m_fileHashLookup != null)
                m_fileHashLookup.Add(fullhash, size, blocksetid);
        
            long c = 0;
            if (blocklisthashes != null)
            {
                var index = 0L;
                m_insertBlocklistHashCommand.Transaction = transaction;
                m_insertBlocklistHashCommand.SetParameterValue(0, blocksetid);

                foreach(var hash in blocklisthashes)
                {
                    if (!string.IsNullOrEmpty(hash))
                    {
                        c++;
                        if (c <= expectedblocklisthashes)
                        {
                            m_insertBlocklistHashCommand.SetParameterValue(1, index++);
                            m_insertBlocklistHashCommand.SetParameterValue(2, hash);
                            m_insertBlocklistHashCommand.ExecuteNonQuery();
                        }
                    }
                }
            }
                            
            if (c != expectedblocklisthashes)
                m_result.AddWarning(string.Format("Mismatching number of blocklist hashes detected on blockset {2}. Expected {0} blocklist hashes, but found {1}", expectedblocklisthashes, c, blocksetid), null);
            
            return blocksetid;
        }

        public bool UpdateBlock(string hash, long size, long volumeID, System.Data.IDbTransaction transaction)
        {
            var currentVolumeId = -2L;
            if (m_blockHashLookup != null)
            {
                if (!m_blockHashLookup.TryGet(hash, size, out currentVolumeId))
                    currentVolumeId = -2;
            }
            else
            {
                m_findHashBlockCommand.Transaction = transaction;
                m_findHashBlockCommand.SetParameterValue(0, hash);
                m_findHashBlockCommand.SetParameterValue(1, size);
                currentVolumeId = m_findHashBlockCommand.ExecuteScalarInt64(-2);
            }
            
            if (currentVolumeId == volumeID)
                return false;
                
            if (currentVolumeId == -2)
            {
                //Insert
                m_insertBlockCommand.Transaction = transaction;
                m_insertBlockCommand.SetParameterValue(0, hash);
                m_insertBlockCommand.SetParameterValue(1, size);
                m_insertBlockCommand.SetParameterValue(2, volumeID);
                m_insertBlockCommand.ExecuteNonQuery();
                
                if (m_blockHashLookup != null)
                    m_blockHashLookup.Add(hash, size, volumeID);

                return true;
            }
            else if (currentVolumeId == -1)
            {
                //Update
                m_updateBlockVolumeCommand.Transaction = transaction;
                m_updateBlockVolumeCommand.SetParameterValue(0, volumeID);
                m_updateBlockVolumeCommand.SetParameterValue(1, hash);
                m_updateBlockVolumeCommand.SetParameterValue(2, size);
                var c = m_updateBlockVolumeCommand.ExecuteNonQuery();
                if (c != 1)
                    throw new Exception(string.Format("Failed to update table, found {0} entries for key {1} with size {2}", c ,hash, size));
                    
                if (m_blockHashLookup != null)
                    m_blockHashLookup.Add(hash, size, volumeID);

                return true;
            }
            else
            {
                m_insertDuplicateBlockCommand.Transaction = transaction;
                m_insertDuplicateBlockCommand.SetParameterValue(0, hash);
                m_insertDuplicateBlockCommand.SetParameterValue(1, size);
                m_insertDuplicateBlockCommand.SetParameterValue(2, volumeID);
                m_insertDuplicateBlockCommand.ExecuteNonQuery();

                return false;
            }            
        }

        public void AddSmallBlocksetLink(string filehash, string blockhash, long blocksize, System.Data.IDbTransaction transaction)
        {
            m_insertSmallBlockset.Transaction = transaction;
            m_insertSmallBlockset.SetParameterValue(0, filehash);
            m_insertSmallBlockset.SetParameterValue(1, blockhash);
            m_insertSmallBlockset.SetParameterValue(2, blocksize);
            m_insertSmallBlockset.ExecuteNonQuery();
        }
        
        public bool UpdateBlockset(string hash, IEnumerable<string> blocklisthashes, System.Data.IDbTransaction transaction)
        {
            if (m_blockListHashLookup != null)
            {
                bool b;
                if (m_blockListHashLookup.TryGet(hash, -1, out b))
                    return false;
            }
            else
            {
                m_findblocklisthashCommand.Transaction = transaction;
                m_findblocklisthashCommand.SetParameterValue(0, hash);
                var r = m_findblocklisthashCommand.ExecuteScalar();
                if (r != null && r != DBNull.Value)
                    return false;
            }
            
            if (m_blockListHashLookup != null)
                m_blockListHashLookup.Add(hash, -1, false);
        
            m_insertBlockset.Transaction = transaction;                
            m_insertBlockset.SetParameterValue(0, hash);
            
            var index = 0L;
            
            foreach(var s in blocklisthashes)
            {
                m_insertBlockset.SetParameterValue(1, s);
                m_insertBlockset.SetParameterValue(2, index++);
                m_insertBlockset.ExecuteNonQuery();
            }

            return true;
        }            


        public IEnumerable<string> GetBlockLists(long volumeid)
        {
            using(var cmd = m_connection.CreateCommand())
            {
                cmd.CommandText = string.Format(@"SELECT DISTINCT ""BlocklistHash"".""Hash"" FROM ""BlocklistHash"", ""Block"" WHERE ""Block"".""Hash"" = ""BlocklistHash"".""Hash"" AND ""Block"".""VolumeID"" = ?");
                cmd.AddParameter(volumeid);
                
                using(var rd = cmd.ExecuteReader())
                    while (rd.Read())
                        yield return rd.GetValue(0).ToString();
            }
        }

        public IEnumerable<IRemoteVolume> GetMissingBlockListVolumes(int passNo, long blocksize, long hashsize)
        {
            using(var cmd = m_connection.CreateCommand())
            {
                var selectCommand = @"SELECT DISTINCT ""RemoteVolume"".""Name"", ""RemoteVolume"".""Hash"", ""RemoteVolume"".""Size"", ""RemoteVolume"".""ID"" FROM ""RemoteVolume""";
            
                var missingBlocklistEntries = 
                    string.Format(
                        @"SELECT ""BlocklistHash"".""Hash"" FROM ""BlocklistHash"" LEFT OUTER JOIN ""BlocksetEntry"" ON ""BlocksetEntry"".""Index"" = (""BlocklistHash"".""Index"" * {0}) AND ""BlocksetEntry"".""BlocksetID"" = ""BlocklistHash"".""BlocksetID"" WHERE ""BlocksetEntry"".""BlocksetID"" IS NULL",
                        blocksize / hashsize
                    );

                var missingBlockInfo = 
                    @"SELECT ""VolumeID"" FROM ""Block"" WHERE ""VolumeID"" < 0 ";
            
                var missingBlocklistVolumes = string.Format(
                    @"SELECT ""VolumeID"" FROM ""Block"", (" +
                    missingBlocklistEntries + 
                    @") A WHERE ""A"".""Hash"" = ""Block"".""Hash"" "
                );
                
                var countMissingInformation = string.Format(
                    @"SELECT COUNT(*) FROM (SELECT DISTINCT ""VolumeID"" FROM ({0} UNION {1}))",
                    missingBlockInfo,
                    missingBlocklistEntries);
                        
                if (passNo == 0)
                {
                    // On the first pass, we select all the volumes we know we need,
                    // which may be an empty list
                    cmd.CommandText = string.Format(selectCommand + @" WHERE ""ID"" IN ({0})", missingBlocklistVolumes);
                    
                    // Reset the list
                    m_proccessedVolumes = new Dictionary<long, long>();
                }
                else
                {
                    //On anything but the first pass, we check if we are done
                    var r = cmd.ExecuteScalarInt64(countMissingInformation, 0);
                    if (r == 0)
                        yield break;
                    
                    if (passNo == 1)
                    {
                        // On the second pass, we select all volumes that are not mentioned in the db
                        
                        var mentionedVolumes =
                            @"SELECT DISTINCT ""VolumeID"" FROM ""Block"" ";
                        
                        cmd.CommandText = string.Format(selectCommand + @" WHERE ""ID"" NOT IN ({0}) AND ""Type"" = ? ", mentionedVolumes);
                        cmd.AddParameter(RemoteVolumeType.Blocks.ToString());
                    }
                    else
                    {
                        // On the final pass, we select all volumes
                        // the filter will ensure that we do not download anything twice
                        cmd.CommandText = selectCommand + @" WHERE ""Type"" = ?";
                        cmd.AddParameter(RemoteVolumeType.Blocks.ToString());
                    }
                }
                
                using(var rd = cmd.ExecuteReader())
                {
                    while (rd.Read())
                    {

                        var volumeID = rd.GetInt64(3);
                        
                        // Guard against multiple downloads of the same file
                        if (!m_proccessedVolumes.ContainsKey(volumeID))
                        {
                            m_proccessedVolumes.Add(volumeID, volumeID);
                            
                            yield return new RemoteVolume(
                                rd.GetString(0),
                                rd.ConvertValueToString(1),
                                rd.ConvertValueToInt64(2, -1)
                            );
                        }
                    }
                }
                
                
            }
        }
        
        public override void Dispose()
        {                        
            using (var cmd = m_connection.CreateCommand())
            {                    
                if (m_tempblocklist != null)
                    try
                    {
                        cmd.CommandText = string.Format(@"DROP TABLE IF EXISTS ""{0}""", m_tempblocklist);
                        cmd.ExecuteNonQuery();
                    }
                    catch { }
                    finally { m_tempblocklist = null; }
                    
                if (m_tempsmalllist != null)
                    try
                {
                    cmd.CommandText = string.Format(@"DROP TABLE IF EXISTS ""{0}""", m_tempsmalllist);
                    cmd.ExecuteNonQuery();
                }
                catch { }
                finally { m_tempsmalllist = null; }

            }
<<<<<<< HEAD
            
            foreach(var cmd in new IDisposable [] {
                m_insertFileCommand,
                m_insertFilesetEntryCommand,
                m_insertMetadatasetCommand,
                m_insertBlocksetCommand,
                m_insertBlocklistHashCommand,
                m_updateBlockVolumeCommand,
                m_insertBlockset,
                m_findBlocksetCommand,
                m_findMetadatasetCommand,
                m_findFilesetCommand,
                m_findblocklisthashCommand,
                m_findHashBlockCommand,
                m_insertBlockCommand,
                m_insertDuplicateBlockCommand,
                m_insertSmallBlockset
                })
                    try
                    {
                        if (cmd != null)
                            cmd.Dispose();
                    }
                    catch
                    {
                    }
=======
>>>>>>> adf7c6fb
                    
            base.Dispose();
        }
    }
}
<|MERGE_RESOLUTION|>--- conflicted
+++ resolved
@@ -1,711 +1,708 @@
-using System;
-using System.Collections.Generic;
-using System.IO;
-using System.Linq;
-using System.Text;
-
-namespace Duplicati.Library.Main.Database
-{
-    internal partial class LocalRecreateDatabase : LocalRestoreDatabase
-    {
-        private class PathEntryKeeper
-        {
-            private SortedList<KeyValuePair<long, long>, long> m_versions;
-                        
-            public long GetFilesetID(long blocksetId, long metadataId)
-            {
-                if (m_versions == null)
-                    return -1;
-
-                long r;
-                if (!m_versions.TryGetValue(new KeyValuePair<long, long>(blocksetId, metadataId), out r))
-                    return -1;
-                else
-                    return r;
-            }
-            
-            public void AddFilesetID(long blocksetId, long metadataId, long filesetId)
-            {
-                if (m_versions == null)
-                    m_versions = new SortedList<KeyValuePair<long, long>, long>(1, new KeyValueComparer());
-                m_versions.Add(new KeyValuePair<long, long>(blocksetId, metadataId), filesetId);
-            }
-            
-            private struct KeyValueComparer : IComparer<KeyValuePair<long, long>>
-            {
-                public int Compare(KeyValuePair<long, long> x, KeyValuePair<long, long> y)
-                {
-                    return x.Key == y.Key ? 
-                            (x.Value == y.Value ? 
-                                0 
-                                : (x.Value < y.Value ? -1 : 1)) 
-                            : (x.Key < y.Key ? -1 : 1);
-                }
-            }
-        }
-        
-        private System.Data.IDbCommand m_insertFileCommand;
-        private System.Data.IDbCommand m_insertFilesetEntryCommand;
-        private System.Data.IDbCommand m_insertMetadatasetCommand;
-        private System.Data.IDbCommand m_insertBlocksetCommand;
-        private System.Data.IDbCommand m_insertBlocklistHashCommand;
-        private System.Data.IDbCommand m_updateBlockVolumeCommand;
-        private System.Data.IDbCommand m_insertBlockset;
-        private System.Data.IDbCommand m_insertSmallBlockset;
-        private System.Data.IDbCommand m_findBlocksetCommand;
-        private System.Data.IDbCommand m_findMetadatasetCommand;
-        private System.Data.IDbCommand m_findFilesetCommand;
-        private System.Data.IDbCommand m_findblocklisthashCommand;
-        private System.Data.IDbCommand m_findHashBlockCommand;
-        private System.Data.IDbCommand m_insertBlockCommand;
-        private System.Data.IDbCommand m_insertDuplicateBlockCommand;
-        
-        private HashLookupHelper<bool> m_blockListHashLookup;
-        private HashLookupHelper<long> m_blockHashLookup;
-        private HashLookupHelper<long> m_fileHashLookup;
-        private HashLookupHelper<long> m_metadataLookup;
-        private PathLookupHelper<PathEntryKeeper> m_filesetLookup;
-        
-        private string m_tempblocklist;
-        private string m_tempsmalllist;
-        
-        /// <summary>
-        /// A lookup table that prevents multiple downloads of the same volume
-        /// </summary>
-        private Dictionary<long, long> m_proccessedVolumes;
-        
-        // SQL that finds index and block size for all blocklist hashes, based on the temporary hash list
-        // with vars Used:
-        // {0} --> Blocksize
-        // {1} --> BlockHash-Size
-        // {2} --> Temp-Table
-        // {3} --> FullBlocklist-BlockCount [equals ({0} / {1}), if SQLite pays respect to ints]
-        private const string SELECT_BLOCKLIST_ENTRIES =
-            @" 
-        SELECT DISTINCT
-            ""E"".""BlocksetID"",
-            ""F"".""Index"" + (""E"".""BlocklistIndex"" * {3}) AS ""FullIndex"",
-            ""F"".""BlockHash"",
-            MIN({0}, ""E"".""Length"" - ((""F"".""Index"" + (""E"".""BlocklistIndex"" * {3})) * {0})) AS ""BlockSize"",
-            ""E"".""Hash"",
-            ""E"".""BlocklistSize"",
-            ""E"".""BlocklistHash""
-        FROM
-            (
-                    SELECT * FROM
-                    (
-                        SELECT 
-                            ""A"".""BlocksetID"",
-                            ""A"".""Index"" AS ""BlocklistIndex"",
-                            MIN({3} * {1}, (((""B"".""Length"" + {0} - 1) / {0}) - (""A"".""Index"" * ({3}))) * {1}) AS ""BlocklistSize"",
-                            ""A"".""Hash"" AS ""BlocklistHash"",
-                            ""B"".""Length""
-                        FROM 
-                            ""BlocklistHash"" A,
-                            ""Blockset"" B
-                        WHERE 
-                            ""B"".""ID"" = ""A"".""BlocksetID""
-                    ) C,
-                    ""Block"" D
-                WHERE
-                   ""C"".""BlocklistHash"" = ""D"".""Hash""
-                   AND
-                   ""C"".""BlocklistSize"" = ""D"".""Size""
-            ) E,
-            ""{2}"" F
-        WHERE
-           ""F"".""BlocklistHash"" = ""E"".""Hash""
-        ORDER BY 
-           ""E"".""BlocksetID"",
-           ""FullIndex""
-";
-
-        public LocalRecreateDatabase(LocalDatabase parentdb, Options options)
-            : base(parentdb)
-        {
-            m_tempblocklist = "TempBlocklist-" + Library.Utility.Utility.ByteArrayAsHexString(Guid.NewGuid().ToByteArray());
-            m_tempsmalllist = "TempSmalllist-" + Library.Utility.Utility.ByteArrayAsHexString(Guid.NewGuid().ToByteArray());
-                        
-            using(var cmd = m_connection.CreateCommand())
-            {
-                cmd.ExecuteNonQuery(string.Format(@"CREATE TEMPORARY TABLE ""{0}"" (""BlockListHash"" TEXT NOT NULL, ""BlockHash"" TEXT NOT NULL, ""Index"" INTEGER NOT NULL)", m_tempblocklist));
-                cmd.ExecuteNonQuery(string.Format(@"CREATE INDEX ""Index_{0}"" ON ""{0}"" (""BlockListHash"");", m_tempblocklist));
-
-                cmd.ExecuteNonQuery(string.Format(@"CREATE TEMPORARY TABLE ""{0}"" (""FileHash"" TEXT NOT NULL, ""BlockHash"" TEXT NOT NULL, ""BlockSize"" INTEGER NOT NULL)", m_tempsmalllist));
-                cmd.ExecuteNonQuery(string.Format(@"CREATE UNIQUE INDEX ""Index_File_{0}"" ON ""{0}"" (""FileHash"", ""BlockSize"");", m_tempsmalllist));
-                cmd.ExecuteNonQuery(string.Format(@"CREATE UNIQUE INDEX ""Index_Block_{0}"" ON ""{0}"" (""BlockHash"", ""BlockSize"");", m_tempsmalllist));
-            }
-
-            m_insertFileCommand = m_connection.CreateCommand();
-            m_insertFilesetEntryCommand = m_connection.CreateCommand();
-            m_insertMetadatasetCommand = m_connection.CreateCommand();
-            m_insertBlocksetCommand = m_connection.CreateCommand();
-            m_insertBlocklistHashCommand = m_connection.CreateCommand();
-            m_updateBlockVolumeCommand = m_connection.CreateCommand();
-            m_insertBlockset = m_connection.CreateCommand();
-            m_insertSmallBlockset = m_connection.CreateCommand();
-            m_findBlocksetCommand = m_connection.CreateCommand();
-            m_findMetadatasetCommand = m_connection.CreateCommand();
-            m_findFilesetCommand = m_connection.CreateCommand();
-            m_findblocklisthashCommand = m_connection.CreateCommand();
-            m_findHashBlockCommand = m_connection.CreateCommand();
-            m_insertBlockCommand = m_connection.CreateCommand();
-            m_insertDuplicateBlockCommand = m_connection.CreateCommand();
-                            
-            m_insertFileCommand.CommandText = @"INSERT INTO ""File"" (""Path"", ""BlocksetID"", ""MetadataID"") VALUES (?,?,?); SELECT last_insert_rowid();";
-            m_insertFileCommand.AddParameters(3);
-            
-            m_insertFilesetEntryCommand.CommandText = @"INSERT INTO ""FilesetEntry"" (""FilesetID"", ""FileID"", ""Lastmodified"") VALUES (?,?,?)";
-            m_insertFilesetEntryCommand.AddParameters(3);
-
-            m_insertMetadatasetCommand.CommandText = @"INSERT INTO ""Metadataset"" (""BlocksetID"") VALUES (?); SELECT last_insert_rowid();";
-            m_insertMetadatasetCommand.AddParameters(1);
-            
-            m_insertBlocksetCommand.CommandText = @"INSERT INTO ""Blockset"" (""Length"", ""FullHash"") VALUES (?,?); SELECT last_insert_rowid();";
-            m_insertBlocksetCommand.AddParameters(2);
-                            
-            m_insertBlocklistHashCommand.CommandText = @"INSERT INTO ""BlocklistHash"" (""BlocksetID"", ""Index"", ""Hash"") VALUES (?,?,?)";
-            m_insertBlocklistHashCommand.AddParameters(3);
-            
-            m_updateBlockVolumeCommand.CommandText = @"UPDATE ""Block"" SET ""VolumeID"" = ? WHERE ""Hash"" = ? AND ""Size"" = ?";
-            m_updateBlockVolumeCommand.AddParameters(3);
-
-            m_insertBlockset.CommandText = string.Format(@"INSERT INTO ""{0}"" (""BlocklistHash"", ""BlockHash"", ""Index"") VALUES (?,?,?) ", m_tempblocklist);
-            m_insertBlockset.AddParameters(3);
-
-            m_insertSmallBlockset.CommandText = string.Format(@"INSERT OR IGNORE INTO ""{0}"" (""FileHash"", ""BlockHash"", ""BlockSize"") VALUES (?,?,?) ", m_tempsmalllist);
-            m_insertSmallBlockset.AddParameters(3);
-
-            m_findBlocksetCommand.CommandText = @"SELECT ""ID"" FROM ""Blockset"" WHERE ""Length"" = ? AND ""FullHash"" = ? ";
-            m_findBlocksetCommand.AddParameters(2);
-            
-            m_findMetadatasetCommand.CommandText = @"SELECT ""Metadataset"".""ID"" FROM ""Metadataset"",""Blockset"" WHERE ""Metadataset"".""BlocksetID"" = ""Blockset"".""ID"" AND ""Blockset"".""FullHash"" = ? AND ""Blockset"".""Length"" = ? ";
-            m_findMetadatasetCommand.AddParameters(2);
-            
-            m_findFilesetCommand.CommandText = @"SELECT ""ID"" FROM ""File"" WHERE ""Path"" = ? AND ""BlocksetID"" = ? AND ""MetadataID"" = ? ";
-            m_findFilesetCommand.AddParameters(3);
-            
-            m_findblocklisthashCommand.CommandText = string.Format(@"SELECT DISTINCT ""BlockListHash"" FROM ""{0}"" WHERE ""BlockListHash"" = ? ", m_tempblocklist);
-            m_findblocklisthashCommand.AddParameters(1);
-            
-            m_findHashBlockCommand.CommandText = @"SELECT ""VolumeID"" FROM ""Block"" WHERE ""Hash"" = ? AND ""Size"" = ? ";
-            m_findHashBlockCommand.AddParameters(2);
-                        
-            m_insertBlockCommand.CommandText = @"INSERT INTO ""Block"" (""Hash"", ""Size"", ""VolumeID"") VALUES (?,?,?)";
-            m_insertBlockCommand.AddParameters(3);
-            
-            m_insertDuplicateBlockCommand.CommandText = @"INSERT INTO ""DuplicateBlock"" (""BlockID"", ""VolumeID"") VALUES ((SELECT ""ID"" FROM ""Block"" WHERE ""Hash"" = ? AND ""Size"" = ?), ?)";
-            m_insertDuplicateBlockCommand.AddParameters(3);
-
-            if (options.BlockHashLookupMemory > 0)
-            {
-                m_blockHashLookup = new HashLookupHelper<long>((ulong)options.BlockHashLookupMemory/2);
-                m_blockListHashLookup = new HashLookupHelper<bool>((ulong)options.BlockHashLookupMemory/2);
-            }
-            if (options.FileHashLookupMemory > 0)
-                m_fileHashLookup = new HashLookupHelper<long>((ulong)options.FileHashLookupMemory);
-            if (options.MetadataHashMemory > 0)
-                m_metadataLookup = new HashLookupHelper<long>((ulong)options.MetadataHashMemory);
-            if (options.UseFilepathCache)
-                m_filesetLookup = new PathLookupHelper<PathEntryKeeper>();
-        }
-
-        public void FindMissingBlocklistHashes(long hashsize, long blocksize, System.Data.IDbTransaction transaction)
-        {
-            using(var cmd = m_connection.CreateCommand())
-            {
-                cmd.Transaction = transaction;
-                
-                //Update all small blocklists and matching blocks
-
-                var selectSmallBlocks = string.Format(@"SELECT ""BlockHash"", ""BlockSize"" FROM ""{0}""", m_tempsmalllist);
-            
-                var selectBlockHashes = string.Format(
-                    @"SELECT ""BlockHash"" AS ""FullHash"", ""BlockSize"" AS ""Length"" FROM ( " +
-                    SELECT_BLOCKLIST_ENTRIES +
-                    @" )",
-                    blocksize,
-                    hashsize,
-                    m_tempblocklist,
-                    blocksize / hashsize
-                );
-                                
-                var selectAllBlocks = @"SELECT DISTINCT ""FullHash"", ""Length"" FROM (" + selectBlockHashes + " UNION " + selectSmallBlocks + " )";
-                
-                var selectNewBlocks = string.Format(
-                    @"SELECT ""FullHash"" AS ""Hash"", ""Length"" AS ""Size"", -1 AS ""VolumeID"" " +
-                    @" FROM (SELECT ""A"".""FullHash"", ""A"".""Length"", CASE WHEN ""B"".""Hash"" IS NULL THEN '' ELSE ""B"".""Hash"" END AS ""Hash"", CASE WHEN ""B"".""Size"" is NULL THEN -1 ELSE ""B"".""Size"" END AS ""Size"" FROM ({0}) A" + 
-                    @" LEFT OUTER JOIN ""Block"" B ON ""B"".""Hash"" =  ""A"".""FullHash"" AND ""B"".""Size"" = ""A"".""Length"" )" + 
-                    @" WHERE ""FullHash"" != ""Hash"" AND ""Length"" != ""Size"" ",
-                    selectAllBlocks    
-                );
-                
-                var insertBlocksCommand = 
-                    @"INSERT INTO ""Block"" (""Hash"", ""Size"", ""VolumeID"") " + 
-                    selectNewBlocks;
-                    
-                // Insert all known blocks into block table with volumeid = -1
-                cmd.ExecuteNonQuery(insertBlocksCommand);
-                    
-                // Update the cache with new blocks
-                if (m_blockHashLookup != null)
-                {
-                    using(var rd = cmd.ExecuteReader(@"SELECT DISTINCT ""Hash"", ""Size"" FROM ""Block"" WHERE ""VolumeID"" = -1 "))
-                        while(rd.Read())
-                        {
-                            var hash = rd.GetString(0);
-                            var size = rd.GetInt64(1);
-                            m_blockHashLookup.TryAdd(hash, size, -1);
-                        }
-                }                
-                                                
-                var selectBlocklistBlocksetEntries = string.Format(
-                    @"SELECT ""E"".""BlocksetID"" AS ""BlocksetID"", ""D"".""FullIndex"" AS ""Index"", ""F"".""ID"" AS ""BlockID"" FROM ( " +
-                    SELECT_BLOCKLIST_ENTRIES +
-                    @") D, ""BlocklistHash"" E, ""Block"" F, ""Block"" G WHERE ""D"".""BlocklistHash"" = ""E"".""Hash"" AND ""D"".""BlocklistSize"" = ""G"".""Size"" AND ""D"".""BlocklistHash"" = ""G"".""Hash"" AND ""D"".""Blockhash"" = ""F"".""Hash"" AND ""D"".""BlockSize"" = ""F"".""Size"" ",
-                    blocksize,
-                    hashsize,
-                    m_tempblocklist,
-                    blocksize / hashsize
-                    );
-                    
-
-
-                var selectBlocksetEntries = string.Format(
-                    @"SELECT ""Blockset"".""ID"" AS ""BlocksetID"", 0 AS ""Index"", ""Block"".""ID"" AS ""BlockID"" FROM ""Blockset"", ""Block"", ""{1}"" S WHERE ""Blockset"".""Fullhash"" = ""S"".""FileHash"" AND ""S"".""BlockHash"" = ""Block"".""Hash"" AND ""S"".""BlockSize"" = ""Block"".""Size"" AND ""Blockset"".""Length"" = ""S"".""BlockSize"" AND ""Blockset"".""Length"" <= {0} ",
-                    blocksize,
-                    m_tempsmalllist
-                    );
-                    
-                var selectAllBlocksetEntries =
-                    selectBlocklistBlocksetEntries +
-                    @" UNION " +
-                    selectBlocksetEntries;
-                    
-                var selectFiltered =
-                    @"SELECT DISTINCT ""BlocksetID"", ""Index"", ""BlockID"" FROM (" +
-                    selectAllBlocksetEntries +
-                    @") A WHERE (""A"".""BlocksetID"" || ':' || ""A"".""Index"") NOT IN (SELECT (""BlocksetID"" || ':' || ""Index"") FROM ""BlocksetEntry"" )";
-                
-                var insertBlocksetEntriesCommand =
-                    @"INSERT INTO ""BlocksetEntry"" (""BlocksetID"", ""Index"", ""BlockID"") " + selectFiltered;    
-                
-                cmd.ExecuteNonQuery(insertBlocksetEntriesCommand);                
-            }
-        }
-        
-        public void AddDirectoryEntry(long filesetid, string path, DateTime time, long metadataid, System.Data.IDbTransaction transaction)
-        {
-            AddEntry(FilelistEntryType.Folder, filesetid, path, time, FOLDER_BLOCKSET_ID, metadataid, transaction);
-        }
-
-        public void AddSymlinkEntry(long filesetid, string path, DateTime time, long metadataid, System.Data.IDbTransaction transaction)
-        {
-            AddEntry(FilelistEntryType.Symlink, filesetid, path, time, SYMLINK_BLOCKSET_ID, metadataid, transaction);
-        }
-        
-        public void AddFileEntry(long filesetid, string path, DateTime time, long blocksetid, long metadataid, System.Data.IDbTransaction transaction)
-        {
-            AddEntry(FilelistEntryType.File , filesetid, path, time, blocksetid, metadataid, transaction);
-        }
-        
-        private void AddEntry(FilelistEntryType type, long filesetid, string path, DateTime time, long blocksetid, long metadataid, System.Data.IDbTransaction transaction)
-        {
-            var fileid = -1L;
-                        
-            if (m_filesetLookup != null)
-            {
-                PathEntryKeeper e;
-                if (m_filesetLookup.TryFind(path, out e))
-                    fileid = e.GetFilesetID(blocksetid, metadataid);
-            }
-            else
-            {
-                m_findFilesetCommand.Transaction = transaction;
-                m_findFilesetCommand.SetParameterValue(0, path);
-                m_findFilesetCommand.SetParameterValue(1, blocksetid);
-                m_findFilesetCommand.SetParameterValue(2, metadataid);
-                fileid = m_findFilesetCommand.ExecuteScalarInt64(-1);
-            }
-            
-            if (fileid < 0)
-            {
-                m_insertFileCommand.Transaction = transaction;
-                m_insertFileCommand.SetParameterValue(0, path);
-                m_insertFileCommand.SetParameterValue(1, blocksetid);
-                m_insertFileCommand.SetParameterValue(2, metadataid);
-                fileid = m_insertFileCommand.ExecuteScalarInt64(-1);
-                if (m_filesetLookup != null)
-                {
-                    PathEntryKeeper e;
-                    if (m_filesetLookup.TryFind(path, out e))
-                        e.AddFilesetID(blocksetid, metadataid, fileid);
-                    else
-                    {
-                        e = new PathEntryKeeper();
-                        e.AddFilesetID(blocksetid, metadataid, fileid);
-                        m_filesetLookup.Insert(path, e);
-                    }
-                }
-            }
-            
-            m_insertFilesetEntryCommand.Transaction = transaction;
-            m_insertFilesetEntryCommand.SetParameterValue(0, filesetid);
-            m_insertFilesetEntryCommand.SetParameterValue(1, fileid);
-            m_insertFilesetEntryCommand.SetParameterValue(2, time.ToUniversalTime().Ticks);
-            m_insertFilesetEntryCommand.ExecuteNonQuery();
-        }
-        
-        public long AddMetadataset(string metahash, long metahashsize, IEnumerable<string> metablocklisthashes, long expectedmetablocklisthashes, System.Data.IDbTransaction transaction)
-        {
-            var metadataid = -1L;
-            if (metahash == null)
-                return metadataid;
-                                
-            if (m_metadataLookup != null)
-            {
-                if (m_metadataLookup.TryGet(metahash, metahashsize, out metadataid))
-                    return metadataid;
-                else
-                    metadataid = -1;
-            }
-            else
-            {
-                m_findMetadatasetCommand.Transaction = transaction;
-                m_findMetadatasetCommand.SetParameterValue(0, metahash);
-                m_findMetadatasetCommand.SetParameterValue(1, metahashsize);
-                metadataid = m_findMetadatasetCommand.ExecuteScalarInt64(-1);
-                if (metadataid != -1)
-                    return metadataid;
-            }
-
-            var blocksetid = AddBlockset(metahash, metahashsize, metablocklisthashes, expectedmetablocklisthashes, transaction);
-            
-            m_insertMetadatasetCommand.Transaction = transaction;
-            m_insertMetadatasetCommand.SetParameterValue(0, blocksetid);
-            metadataid = m_insertMetadatasetCommand.ExecuteScalarInt64(-1);
-            
-            if (m_metadataLookup != null)
-                m_metadataLookup.Add(metahash, metahashsize, metadataid);
-                
-            return metadataid;
-        }
-        
-        public long AddBlockset(string fullhash, long size, IEnumerable<string> blocklisthashes, long expectedblocklisthashes, System.Data.IDbTransaction transaction)
-        {
-            var blocksetid = -1L;
-            if (m_fileHashLookup != null)
-            {
-                if (m_fileHashLookup.TryGet(fullhash, size, out blocksetid))
-                    return blocksetid;
-                else
-                    blocksetid = -1;
-            }
-            else
-            {
-                m_findBlocksetCommand.Transaction = transaction;
-                m_findBlocksetCommand.SetParameterValue(0, size);
-                m_findBlocksetCommand.SetParameterValue(1, fullhash);
-                blocksetid = m_findBlocksetCommand.ExecuteScalarInt64(-1);
-                if (blocksetid != -1)
-                    return blocksetid;                        
-            }
-            
-            m_insertBlocksetCommand.Transaction = transaction;
-            m_insertBlocksetCommand.SetParameterValue(0, size);
-            m_insertBlocksetCommand.SetParameterValue(1, fullhash);
-            blocksetid = m_insertBlocksetCommand.ExecuteScalarInt64(-1);
-
-            if (m_fileHashLookup != null)
-                m_fileHashLookup.Add(fullhash, size, blocksetid);
-        
-            long c = 0;
-            if (blocklisthashes != null)
-            {
-                var index = 0L;
-                m_insertBlocklistHashCommand.Transaction = transaction;
-                m_insertBlocklistHashCommand.SetParameterValue(0, blocksetid);
-
-                foreach(var hash in blocklisthashes)
-                {
-                    if (!string.IsNullOrEmpty(hash))
-                    {
-                        c++;
-                        if (c <= expectedblocklisthashes)
-                        {
-                            m_insertBlocklistHashCommand.SetParameterValue(1, index++);
-                            m_insertBlocklistHashCommand.SetParameterValue(2, hash);
-                            m_insertBlocklistHashCommand.ExecuteNonQuery();
-                        }
-                    }
-                }
-            }
-                            
-            if (c != expectedblocklisthashes)
-                m_result.AddWarning(string.Format("Mismatching number of blocklist hashes detected on blockset {2}. Expected {0} blocklist hashes, but found {1}", expectedblocklisthashes, c, blocksetid), null);
-            
-            return blocksetid;
-        }
-
-        public bool UpdateBlock(string hash, long size, long volumeID, System.Data.IDbTransaction transaction)
-        {
-            var currentVolumeId = -2L;
-            if (m_blockHashLookup != null)
-            {
-                if (!m_blockHashLookup.TryGet(hash, size, out currentVolumeId))
-                    currentVolumeId = -2;
-            }
-            else
-            {
-                m_findHashBlockCommand.Transaction = transaction;
-                m_findHashBlockCommand.SetParameterValue(0, hash);
-                m_findHashBlockCommand.SetParameterValue(1, size);
-                currentVolumeId = m_findHashBlockCommand.ExecuteScalarInt64(-2);
-            }
-            
-            if (currentVolumeId == volumeID)
-                return false;
-                
-            if (currentVolumeId == -2)
-            {
-                //Insert
-                m_insertBlockCommand.Transaction = transaction;
-                m_insertBlockCommand.SetParameterValue(0, hash);
-                m_insertBlockCommand.SetParameterValue(1, size);
-                m_insertBlockCommand.SetParameterValue(2, volumeID);
-                m_insertBlockCommand.ExecuteNonQuery();
-                
-                if (m_blockHashLookup != null)
-                    m_blockHashLookup.Add(hash, size, volumeID);
-
-                return true;
-            }
-            else if (currentVolumeId == -1)
-            {
-                //Update
-                m_updateBlockVolumeCommand.Transaction = transaction;
-                m_updateBlockVolumeCommand.SetParameterValue(0, volumeID);
-                m_updateBlockVolumeCommand.SetParameterValue(1, hash);
-                m_updateBlockVolumeCommand.SetParameterValue(2, size);
-                var c = m_updateBlockVolumeCommand.ExecuteNonQuery();
-                if (c != 1)
-                    throw new Exception(string.Format("Failed to update table, found {0} entries for key {1} with size {2}", c ,hash, size));
-                    
-                if (m_blockHashLookup != null)
-                    m_blockHashLookup.Add(hash, size, volumeID);
-
-                return true;
-            }
-            else
-            {
-                m_insertDuplicateBlockCommand.Transaction = transaction;
-                m_insertDuplicateBlockCommand.SetParameterValue(0, hash);
-                m_insertDuplicateBlockCommand.SetParameterValue(1, size);
-                m_insertDuplicateBlockCommand.SetParameterValue(2, volumeID);
-                m_insertDuplicateBlockCommand.ExecuteNonQuery();
-
-                return false;
-            }            
-        }
-
-        public void AddSmallBlocksetLink(string filehash, string blockhash, long blocksize, System.Data.IDbTransaction transaction)
-        {
-            m_insertSmallBlockset.Transaction = transaction;
-            m_insertSmallBlockset.SetParameterValue(0, filehash);
-            m_insertSmallBlockset.SetParameterValue(1, blockhash);
-            m_insertSmallBlockset.SetParameterValue(2, blocksize);
-            m_insertSmallBlockset.ExecuteNonQuery();
-        }
-        
-        public bool UpdateBlockset(string hash, IEnumerable<string> blocklisthashes, System.Data.IDbTransaction transaction)
-        {
-            if (m_blockListHashLookup != null)
-            {
-                bool b;
-                if (m_blockListHashLookup.TryGet(hash, -1, out b))
-                    return false;
-            }
-            else
-            {
-                m_findblocklisthashCommand.Transaction = transaction;
-                m_findblocklisthashCommand.SetParameterValue(0, hash);
-                var r = m_findblocklisthashCommand.ExecuteScalar();
-                if (r != null && r != DBNull.Value)
-                    return false;
-            }
-            
-            if (m_blockListHashLookup != null)
-                m_blockListHashLookup.Add(hash, -1, false);
-        
-            m_insertBlockset.Transaction = transaction;                
-            m_insertBlockset.SetParameterValue(0, hash);
-            
-            var index = 0L;
-            
-            foreach(var s in blocklisthashes)
-            {
-                m_insertBlockset.SetParameterValue(1, s);
-                m_insertBlockset.SetParameterValue(2, index++);
-                m_insertBlockset.ExecuteNonQuery();
-            }
-
-            return true;
-        }            
-
-
-        public IEnumerable<string> GetBlockLists(long volumeid)
-        {
-            using(var cmd = m_connection.CreateCommand())
-            {
-                cmd.CommandText = string.Format(@"SELECT DISTINCT ""BlocklistHash"".""Hash"" FROM ""BlocklistHash"", ""Block"" WHERE ""Block"".""Hash"" = ""BlocklistHash"".""Hash"" AND ""Block"".""VolumeID"" = ?");
-                cmd.AddParameter(volumeid);
-                
-                using(var rd = cmd.ExecuteReader())
-                    while (rd.Read())
-                        yield return rd.GetValue(0).ToString();
-            }
-        }
-
-        public IEnumerable<IRemoteVolume> GetMissingBlockListVolumes(int passNo, long blocksize, long hashsize)
-        {
-            using(var cmd = m_connection.CreateCommand())
-            {
-                var selectCommand = @"SELECT DISTINCT ""RemoteVolume"".""Name"", ""RemoteVolume"".""Hash"", ""RemoteVolume"".""Size"", ""RemoteVolume"".""ID"" FROM ""RemoteVolume""";
-            
-                var missingBlocklistEntries = 
-                    string.Format(
-                        @"SELECT ""BlocklistHash"".""Hash"" FROM ""BlocklistHash"" LEFT OUTER JOIN ""BlocksetEntry"" ON ""BlocksetEntry"".""Index"" = (""BlocklistHash"".""Index"" * {0}) AND ""BlocksetEntry"".""BlocksetID"" = ""BlocklistHash"".""BlocksetID"" WHERE ""BlocksetEntry"".""BlocksetID"" IS NULL",
-                        blocksize / hashsize
-                    );
-
-                var missingBlockInfo = 
-                    @"SELECT ""VolumeID"" FROM ""Block"" WHERE ""VolumeID"" < 0 ";
-            
-                var missingBlocklistVolumes = string.Format(
-                    @"SELECT ""VolumeID"" FROM ""Block"", (" +
-                    missingBlocklistEntries + 
-                    @") A WHERE ""A"".""Hash"" = ""Block"".""Hash"" "
-                );
-                
-                var countMissingInformation = string.Format(
-                    @"SELECT COUNT(*) FROM (SELECT DISTINCT ""VolumeID"" FROM ({0} UNION {1}))",
-                    missingBlockInfo,
-                    missingBlocklistEntries);
-                        
-                if (passNo == 0)
-                {
-                    // On the first pass, we select all the volumes we know we need,
-                    // which may be an empty list
-                    cmd.CommandText = string.Format(selectCommand + @" WHERE ""ID"" IN ({0})", missingBlocklistVolumes);
-                    
-                    // Reset the list
-                    m_proccessedVolumes = new Dictionary<long, long>();
-                }
-                else
-                {
-                    //On anything but the first pass, we check if we are done
-                    var r = cmd.ExecuteScalarInt64(countMissingInformation, 0);
-                    if (r == 0)
-                        yield break;
-                    
-                    if (passNo == 1)
-                    {
-                        // On the second pass, we select all volumes that are not mentioned in the db
-                        
-                        var mentionedVolumes =
-                            @"SELECT DISTINCT ""VolumeID"" FROM ""Block"" ";
-                        
-                        cmd.CommandText = string.Format(selectCommand + @" WHERE ""ID"" NOT IN ({0}) AND ""Type"" = ? ", mentionedVolumes);
-                        cmd.AddParameter(RemoteVolumeType.Blocks.ToString());
-                    }
-                    else
-                    {
-                        // On the final pass, we select all volumes
-                        // the filter will ensure that we do not download anything twice
-                        cmd.CommandText = selectCommand + @" WHERE ""Type"" = ?";
-                        cmd.AddParameter(RemoteVolumeType.Blocks.ToString());
-                    }
-                }
-                
-                using(var rd = cmd.ExecuteReader())
-                {
-                    while (rd.Read())
-                    {
-
-                        var volumeID = rd.GetInt64(3);
-                        
-                        // Guard against multiple downloads of the same file
-                        if (!m_proccessedVolumes.ContainsKey(volumeID))
-                        {
-                            m_proccessedVolumes.Add(volumeID, volumeID);
-                            
-                            yield return new RemoteVolume(
-                                rd.GetString(0),
-                                rd.ConvertValueToString(1),
-                                rd.ConvertValueToInt64(2, -1)
-                            );
-                        }
-                    }
-                }
-                
-                
-            }
-        }
-        
-        public override void Dispose()
-        {                        
-            using (var cmd = m_connection.CreateCommand())
-            {                    
-                if (m_tempblocklist != null)
-                    try
-                    {
-                        cmd.CommandText = string.Format(@"DROP TABLE IF EXISTS ""{0}""", m_tempblocklist);
-                        cmd.ExecuteNonQuery();
-                    }
-                    catch { }
-                    finally { m_tempblocklist = null; }
-                    
-                if (m_tempsmalllist != null)
-                    try
-                {
-                    cmd.CommandText = string.Format(@"DROP TABLE IF EXISTS ""{0}""", m_tempsmalllist);
-                    cmd.ExecuteNonQuery();
-                }
-                catch { }
-                finally { m_tempsmalllist = null; }
-
-            }
-<<<<<<< HEAD
-            
-            foreach(var cmd in new IDisposable [] {
-                m_insertFileCommand,
-                m_insertFilesetEntryCommand,
-                m_insertMetadatasetCommand,
-                m_insertBlocksetCommand,
-                m_insertBlocklistHashCommand,
-                m_updateBlockVolumeCommand,
-                m_insertBlockset,
-                m_findBlocksetCommand,
-                m_findMetadatasetCommand,
-                m_findFilesetCommand,
-                m_findblocklisthashCommand,
-                m_findHashBlockCommand,
-                m_insertBlockCommand,
-                m_insertDuplicateBlockCommand,
-                m_insertSmallBlockset
-                })
-                    try
-                    {
-                        if (cmd != null)
-                            cmd.Dispose();
-                    }
-                    catch
-                    {
-                    }
-=======
->>>>>>> adf7c6fb
-                    
-            base.Dispose();
-        }
-    }
-}
+using System;
+using System.Collections.Generic;
+using System.IO;
+using System.Linq;
+using System.Text;
+
+namespace Duplicati.Library.Main.Database
+{
+    internal partial class LocalRecreateDatabase : LocalRestoreDatabase
+    {
+        private class PathEntryKeeper
+        {
+            private SortedList<KeyValuePair<long, long>, long> m_versions;
+                        
+            public long GetFilesetID(long blocksetId, long metadataId)
+            {
+                if (m_versions == null)
+                    return -1;
+
+                long r;
+                if (!m_versions.TryGetValue(new KeyValuePair<long, long>(blocksetId, metadataId), out r))
+                    return -1;
+                else
+                    return r;
+            }
+            
+            public void AddFilesetID(long blocksetId, long metadataId, long filesetId)
+            {
+                if (m_versions == null)
+                    m_versions = new SortedList<KeyValuePair<long, long>, long>(1, new KeyValueComparer());
+                m_versions.Add(new KeyValuePair<long, long>(blocksetId, metadataId), filesetId);
+            }
+            
+            private struct KeyValueComparer : IComparer<KeyValuePair<long, long>>
+            {
+                public int Compare(KeyValuePair<long, long> x, KeyValuePair<long, long> y)
+                {
+                    return x.Key == y.Key ? 
+                            (x.Value == y.Value ? 
+                                0 
+                                : (x.Value < y.Value ? -1 : 1)) 
+                            : (x.Key < y.Key ? -1 : 1);
+                }
+            }
+        }
+        
+        private System.Data.IDbCommand m_insertFileCommand;
+        private System.Data.IDbCommand m_insertFilesetEntryCommand;
+        private System.Data.IDbCommand m_insertMetadatasetCommand;
+        private System.Data.IDbCommand m_insertBlocksetCommand;
+        private System.Data.IDbCommand m_insertBlocklistHashCommand;
+        private System.Data.IDbCommand m_updateBlockVolumeCommand;
+        private System.Data.IDbCommand m_insertBlockset;
+        private System.Data.IDbCommand m_insertSmallBlockset;
+        private System.Data.IDbCommand m_findBlocksetCommand;
+        private System.Data.IDbCommand m_findMetadatasetCommand;
+        private System.Data.IDbCommand m_findFilesetCommand;
+        private System.Data.IDbCommand m_findblocklisthashCommand;
+        private System.Data.IDbCommand m_findHashBlockCommand;
+        private System.Data.IDbCommand m_insertBlockCommand;
+        private System.Data.IDbCommand m_insertDuplicateBlockCommand;
+        
+        private HashLookupHelper<bool> m_blockListHashLookup;
+        private HashLookupHelper<long> m_blockHashLookup;
+        private HashLookupHelper<long> m_fileHashLookup;
+        private HashLookupHelper<long> m_metadataLookup;
+        private PathLookupHelper<PathEntryKeeper> m_filesetLookup;
+        
+        private string m_tempblocklist;
+        private string m_tempsmalllist;
+        
+        /// <summary>
+        /// A lookup table that prevents multiple downloads of the same volume
+        /// </summary>
+        private Dictionary<long, long> m_proccessedVolumes;
+        
+        // SQL that finds index and block size for all blocklist hashes, based on the temporary hash list
+        // with vars Used:
+        // {0} --> Blocksize
+        // {1} --> BlockHash-Size
+        // {2} --> Temp-Table
+        // {3} --> FullBlocklist-BlockCount [equals ({0} / {1}), if SQLite pays respect to ints]
+        private const string SELECT_BLOCKLIST_ENTRIES =
+            @" 
+        SELECT DISTINCT
+            ""E"".""BlocksetID"",
+            ""F"".""Index"" + (""E"".""BlocklistIndex"" * {3}) AS ""FullIndex"",
+            ""F"".""BlockHash"",
+            MIN({0}, ""E"".""Length"" - ((""F"".""Index"" + (""E"".""BlocklistIndex"" * {3})) * {0})) AS ""BlockSize"",
+            ""E"".""Hash"",
+            ""E"".""BlocklistSize"",
+            ""E"".""BlocklistHash""
+        FROM
+            (
+                    SELECT * FROM
+                    (
+                        SELECT 
+                            ""A"".""BlocksetID"",
+                            ""A"".""Index"" AS ""BlocklistIndex"",
+                            MIN({3} * {1}, (((""B"".""Length"" + {0} - 1) / {0}) - (""A"".""Index"" * ({3}))) * {1}) AS ""BlocklistSize"",
+                            ""A"".""Hash"" AS ""BlocklistHash"",
+                            ""B"".""Length""
+                        FROM 
+                            ""BlocklistHash"" A,
+                            ""Blockset"" B
+                        WHERE 
+                            ""B"".""ID"" = ""A"".""BlocksetID""
+                    ) C,
+                    ""Block"" D
+                WHERE
+                   ""C"".""BlocklistHash"" = ""D"".""Hash""
+                   AND
+                   ""C"".""BlocklistSize"" = ""D"".""Size""
+            ) E,
+            ""{2}"" F
+        WHERE
+           ""F"".""BlocklistHash"" = ""E"".""Hash""
+        ORDER BY 
+           ""E"".""BlocksetID"",
+           ""FullIndex""
+";
+
+        public LocalRecreateDatabase(LocalDatabase parentdb, Options options)
+            : base(parentdb)
+        {
+            m_tempblocklist = "TempBlocklist-" + Library.Utility.Utility.ByteArrayAsHexString(Guid.NewGuid().ToByteArray());
+            m_tempsmalllist = "TempSmalllist-" + Library.Utility.Utility.ByteArrayAsHexString(Guid.NewGuid().ToByteArray());
+                        
+            using(var cmd = m_connection.CreateCommand())
+            {
+                cmd.ExecuteNonQuery(string.Format(@"CREATE TEMPORARY TABLE ""{0}"" (""BlockListHash"" TEXT NOT NULL, ""BlockHash"" TEXT NOT NULL, ""Index"" INTEGER NOT NULL)", m_tempblocklist));
+                cmd.ExecuteNonQuery(string.Format(@"CREATE INDEX ""Index_{0}"" ON ""{0}"" (""BlockListHash"");", m_tempblocklist));
+
+                cmd.ExecuteNonQuery(string.Format(@"CREATE TEMPORARY TABLE ""{0}"" (""FileHash"" TEXT NOT NULL, ""BlockHash"" TEXT NOT NULL, ""BlockSize"" INTEGER NOT NULL)", m_tempsmalllist));
+                cmd.ExecuteNonQuery(string.Format(@"CREATE UNIQUE INDEX ""Index_File_{0}"" ON ""{0}"" (""FileHash"", ""BlockSize"");", m_tempsmalllist));
+                cmd.ExecuteNonQuery(string.Format(@"CREATE UNIQUE INDEX ""Index_Block_{0}"" ON ""{0}"" (""BlockHash"", ""BlockSize"");", m_tempsmalllist));
+            }
+
+            m_insertFileCommand = m_connection.CreateCommand();
+            m_insertFilesetEntryCommand = m_connection.CreateCommand();
+            m_insertMetadatasetCommand = m_connection.CreateCommand();
+            m_insertBlocksetCommand = m_connection.CreateCommand();
+            m_insertBlocklistHashCommand = m_connection.CreateCommand();
+            m_updateBlockVolumeCommand = m_connection.CreateCommand();
+            m_insertBlockset = m_connection.CreateCommand();
+            m_insertSmallBlockset = m_connection.CreateCommand();
+            m_findBlocksetCommand = m_connection.CreateCommand();
+            m_findMetadatasetCommand = m_connection.CreateCommand();
+            m_findFilesetCommand = m_connection.CreateCommand();
+            m_findblocklisthashCommand = m_connection.CreateCommand();
+            m_findHashBlockCommand = m_connection.CreateCommand();
+            m_insertBlockCommand = m_connection.CreateCommand();
+            m_insertDuplicateBlockCommand = m_connection.CreateCommand();
+                            
+            m_insertFileCommand.CommandText = @"INSERT INTO ""File"" (""Path"", ""BlocksetID"", ""MetadataID"") VALUES (?,?,?); SELECT last_insert_rowid();";
+            m_insertFileCommand.AddParameters(3);
+            
+            m_insertFilesetEntryCommand.CommandText = @"INSERT INTO ""FilesetEntry"" (""FilesetID"", ""FileID"", ""Lastmodified"") VALUES (?,?,?)";
+            m_insertFilesetEntryCommand.AddParameters(3);
+
+            m_insertMetadatasetCommand.CommandText = @"INSERT INTO ""Metadataset"" (""BlocksetID"") VALUES (?); SELECT last_insert_rowid();";
+            m_insertMetadatasetCommand.AddParameters(1);
+            
+            m_insertBlocksetCommand.CommandText = @"INSERT INTO ""Blockset"" (""Length"", ""FullHash"") VALUES (?,?); SELECT last_insert_rowid();";
+            m_insertBlocksetCommand.AddParameters(2);
+                            
+            m_insertBlocklistHashCommand.CommandText = @"INSERT INTO ""BlocklistHash"" (""BlocksetID"", ""Index"", ""Hash"") VALUES (?,?,?)";
+            m_insertBlocklistHashCommand.AddParameters(3);
+            
+            m_updateBlockVolumeCommand.CommandText = @"UPDATE ""Block"" SET ""VolumeID"" = ? WHERE ""Hash"" = ? AND ""Size"" = ?";
+            m_updateBlockVolumeCommand.AddParameters(3);
+
+            m_insertBlockset.CommandText = string.Format(@"INSERT INTO ""{0}"" (""BlocklistHash"", ""BlockHash"", ""Index"") VALUES (?,?,?) ", m_tempblocklist);
+            m_insertBlockset.AddParameters(3);
+
+            m_insertSmallBlockset.CommandText = string.Format(@"INSERT OR IGNORE INTO ""{0}"" (""FileHash"", ""BlockHash"", ""BlockSize"") VALUES (?,?,?) ", m_tempsmalllist);
+            m_insertSmallBlockset.AddParameters(3);
+
+            m_findBlocksetCommand.CommandText = @"SELECT ""ID"" FROM ""Blockset"" WHERE ""Length"" = ? AND ""FullHash"" = ? ";
+            m_findBlocksetCommand.AddParameters(2);
+            
+            m_findMetadatasetCommand.CommandText = @"SELECT ""Metadataset"".""ID"" FROM ""Metadataset"",""Blockset"" WHERE ""Metadataset"".""BlocksetID"" = ""Blockset"".""ID"" AND ""Blockset"".""FullHash"" = ? AND ""Blockset"".""Length"" = ? ";
+            m_findMetadatasetCommand.AddParameters(2);
+            
+            m_findFilesetCommand.CommandText = @"SELECT ""ID"" FROM ""File"" WHERE ""Path"" = ? AND ""BlocksetID"" = ? AND ""MetadataID"" = ? ";
+            m_findFilesetCommand.AddParameters(3);
+            
+            m_findblocklisthashCommand.CommandText = string.Format(@"SELECT DISTINCT ""BlockListHash"" FROM ""{0}"" WHERE ""BlockListHash"" = ? ", m_tempblocklist);
+            m_findblocklisthashCommand.AddParameters(1);
+            
+            m_findHashBlockCommand.CommandText = @"SELECT ""VolumeID"" FROM ""Block"" WHERE ""Hash"" = ? AND ""Size"" = ? ";
+            m_findHashBlockCommand.AddParameters(2);
+                        
+            m_insertBlockCommand.CommandText = @"INSERT INTO ""Block"" (""Hash"", ""Size"", ""VolumeID"") VALUES (?,?,?)";
+            m_insertBlockCommand.AddParameters(3);
+            
+            m_insertDuplicateBlockCommand.CommandText = @"INSERT INTO ""DuplicateBlock"" (""BlockID"", ""VolumeID"") VALUES ((SELECT ""ID"" FROM ""Block"" WHERE ""Hash"" = ? AND ""Size"" = ?), ?)";
+            m_insertDuplicateBlockCommand.AddParameters(3);
+
+            if (options.BlockHashLookupMemory > 0)
+            {
+                m_blockHashLookup = new HashLookupHelper<long>((ulong)options.BlockHashLookupMemory/2);
+                m_blockListHashLookup = new HashLookupHelper<bool>((ulong)options.BlockHashLookupMemory/2);
+            }
+            if (options.FileHashLookupMemory > 0)
+                m_fileHashLookup = new HashLookupHelper<long>((ulong)options.FileHashLookupMemory);
+            if (options.MetadataHashMemory > 0)
+                m_metadataLookup = new HashLookupHelper<long>((ulong)options.MetadataHashMemory);
+            if (options.UseFilepathCache)
+                m_filesetLookup = new PathLookupHelper<PathEntryKeeper>();
+        }
+
+        public void FindMissingBlocklistHashes(long hashsize, long blocksize, System.Data.IDbTransaction transaction)
+        {
+            using(var cmd = m_connection.CreateCommand())
+            {
+                cmd.Transaction = transaction;
+                
+                //Update all small blocklists and matching blocks
+
+                var selectSmallBlocks = string.Format(@"SELECT ""BlockHash"", ""BlockSize"" FROM ""{0}""", m_tempsmalllist);
+            
+                var selectBlockHashes = string.Format(
+                    @"SELECT ""BlockHash"" AS ""FullHash"", ""BlockSize"" AS ""Length"" FROM ( " +
+                    SELECT_BLOCKLIST_ENTRIES +
+                    @" )",
+                    blocksize,
+                    hashsize,
+                    m_tempblocklist,
+                    blocksize / hashsize
+                );
+                                
+                var selectAllBlocks = @"SELECT DISTINCT ""FullHash"", ""Length"" FROM (" + selectBlockHashes + " UNION " + selectSmallBlocks + " )";
+                
+                var selectNewBlocks = string.Format(
+                    @"SELECT ""FullHash"" AS ""Hash"", ""Length"" AS ""Size"", -1 AS ""VolumeID"" " +
+                    @" FROM (SELECT ""A"".""FullHash"", ""A"".""Length"", CASE WHEN ""B"".""Hash"" IS NULL THEN '' ELSE ""B"".""Hash"" END AS ""Hash"", CASE WHEN ""B"".""Size"" is NULL THEN -1 ELSE ""B"".""Size"" END AS ""Size"" FROM ({0}) A" + 
+                    @" LEFT OUTER JOIN ""Block"" B ON ""B"".""Hash"" =  ""A"".""FullHash"" AND ""B"".""Size"" = ""A"".""Length"" )" + 
+                    @" WHERE ""FullHash"" != ""Hash"" AND ""Length"" != ""Size"" ",
+                    selectAllBlocks    
+                );
+                
+                var insertBlocksCommand = 
+                    @"INSERT INTO ""Block"" (""Hash"", ""Size"", ""VolumeID"") " + 
+                    selectNewBlocks;
+                    
+                // Insert all known blocks into block table with volumeid = -1
+                cmd.ExecuteNonQuery(insertBlocksCommand);
+                    
+                // Update the cache with new blocks
+                if (m_blockHashLookup != null)
+                {
+                    using(var rd = cmd.ExecuteReader(@"SELECT DISTINCT ""Hash"", ""Size"" FROM ""Block"" WHERE ""VolumeID"" = -1 "))
+                        while(rd.Read())
+                        {
+                            var hash = rd.GetString(0);
+                            var size = rd.GetInt64(1);
+                            m_blockHashLookup.TryAdd(hash, size, -1);
+                        }
+                }                
+                                                
+                var selectBlocklistBlocksetEntries = string.Format(
+                    @"SELECT ""E"".""BlocksetID"" AS ""BlocksetID"", ""D"".""FullIndex"" AS ""Index"", ""F"".""ID"" AS ""BlockID"" FROM ( " +
+                    SELECT_BLOCKLIST_ENTRIES +
+                    @") D, ""BlocklistHash"" E, ""Block"" F, ""Block"" G WHERE ""D"".""BlocklistHash"" = ""E"".""Hash"" AND ""D"".""BlocklistSize"" = ""G"".""Size"" AND ""D"".""BlocklistHash"" = ""G"".""Hash"" AND ""D"".""Blockhash"" = ""F"".""Hash"" AND ""D"".""BlockSize"" = ""F"".""Size"" ",
+                    blocksize,
+                    hashsize,
+                    m_tempblocklist,
+                    blocksize / hashsize
+                    );
+                    
+
+
+                var selectBlocksetEntries = string.Format(
+                    @"SELECT ""Blockset"".""ID"" AS ""BlocksetID"", 0 AS ""Index"", ""Block"".""ID"" AS ""BlockID"" FROM ""Blockset"", ""Block"", ""{1}"" S WHERE ""Blockset"".""Fullhash"" = ""S"".""FileHash"" AND ""S"".""BlockHash"" = ""Block"".""Hash"" AND ""S"".""BlockSize"" = ""Block"".""Size"" AND ""Blockset"".""Length"" = ""S"".""BlockSize"" AND ""Blockset"".""Length"" <= {0} ",
+                    blocksize,
+                    m_tempsmalllist
+                    );
+                    
+                var selectAllBlocksetEntries =
+                    selectBlocklistBlocksetEntries +
+                    @" UNION " +
+                    selectBlocksetEntries;
+                    
+                var selectFiltered =
+                    @"SELECT DISTINCT ""BlocksetID"", ""Index"", ""BlockID"" FROM (" +
+                    selectAllBlocksetEntries +
+                    @") A WHERE (""A"".""BlocksetID"" || ':' || ""A"".""Index"") NOT IN (SELECT (""BlocksetID"" || ':' || ""Index"") FROM ""BlocksetEntry"" )";
+                
+                var insertBlocksetEntriesCommand =
+                    @"INSERT INTO ""BlocksetEntry"" (""BlocksetID"", ""Index"", ""BlockID"") " + selectFiltered;    
+                
+                cmd.ExecuteNonQuery(insertBlocksetEntriesCommand);                
+            }
+        }
+        
+        public void AddDirectoryEntry(long filesetid, string path, DateTime time, long metadataid, System.Data.IDbTransaction transaction)
+        {
+            AddEntry(FilelistEntryType.Folder, filesetid, path, time, FOLDER_BLOCKSET_ID, metadataid, transaction);
+        }
+
+        public void AddSymlinkEntry(long filesetid, string path, DateTime time, long metadataid, System.Data.IDbTransaction transaction)
+        {
+            AddEntry(FilelistEntryType.Symlink, filesetid, path, time, SYMLINK_BLOCKSET_ID, metadataid, transaction);
+        }
+        
+        public void AddFileEntry(long filesetid, string path, DateTime time, long blocksetid, long metadataid, System.Data.IDbTransaction transaction)
+        {
+            AddEntry(FilelistEntryType.File , filesetid, path, time, blocksetid, metadataid, transaction);
+        }
+        
+        private void AddEntry(FilelistEntryType type, long filesetid, string path, DateTime time, long blocksetid, long metadataid, System.Data.IDbTransaction transaction)
+        {
+            var fileid = -1L;
+                        
+            if (m_filesetLookup != null)
+            {
+                PathEntryKeeper e;
+                if (m_filesetLookup.TryFind(path, out e))
+                    fileid = e.GetFilesetID(blocksetid, metadataid);
+            }
+            else
+            {
+                m_findFilesetCommand.Transaction = transaction;
+                m_findFilesetCommand.SetParameterValue(0, path);
+                m_findFilesetCommand.SetParameterValue(1, blocksetid);
+                m_findFilesetCommand.SetParameterValue(2, metadataid);
+                fileid = m_findFilesetCommand.ExecuteScalarInt64(-1);
+            }
+            
+            if (fileid < 0)
+            {
+                m_insertFileCommand.Transaction = transaction;
+                m_insertFileCommand.SetParameterValue(0, path);
+                m_insertFileCommand.SetParameterValue(1, blocksetid);
+                m_insertFileCommand.SetParameterValue(2, metadataid);
+                fileid = m_insertFileCommand.ExecuteScalarInt64(-1);
+                if (m_filesetLookup != null)
+                {
+                    PathEntryKeeper e;
+                    if (m_filesetLookup.TryFind(path, out e))
+                        e.AddFilesetID(blocksetid, metadataid, fileid);
+                    else
+                    {
+                        e = new PathEntryKeeper();
+                        e.AddFilesetID(blocksetid, metadataid, fileid);
+                        m_filesetLookup.Insert(path, e);
+                    }
+                }
+            }
+            
+            m_insertFilesetEntryCommand.Transaction = transaction;
+            m_insertFilesetEntryCommand.SetParameterValue(0, filesetid);
+            m_insertFilesetEntryCommand.SetParameterValue(1, fileid);
+            m_insertFilesetEntryCommand.SetParameterValue(2, time.ToUniversalTime().Ticks);
+            m_insertFilesetEntryCommand.ExecuteNonQuery();
+        }
+        
+        public long AddMetadataset(string metahash, long metahashsize, IEnumerable<string> metablocklisthashes, long expectedmetablocklisthashes, System.Data.IDbTransaction transaction)
+        {
+            var metadataid = -1L;
+            if (metahash == null)
+                return metadataid;
+                                
+            if (m_metadataLookup != null)
+            {
+                if (m_metadataLookup.TryGet(metahash, metahashsize, out metadataid))
+                    return metadataid;
+                else
+                    metadataid = -1;
+            }
+            else
+            {
+                m_findMetadatasetCommand.Transaction = transaction;
+                m_findMetadatasetCommand.SetParameterValue(0, metahash);
+                m_findMetadatasetCommand.SetParameterValue(1, metahashsize);
+                metadataid = m_findMetadatasetCommand.ExecuteScalarInt64(-1);
+                if (metadataid != -1)
+                    return metadataid;
+            }
+
+            var blocksetid = AddBlockset(metahash, metahashsize, metablocklisthashes, expectedmetablocklisthashes, transaction);
+            
+            m_insertMetadatasetCommand.Transaction = transaction;
+            m_insertMetadatasetCommand.SetParameterValue(0, blocksetid);
+            metadataid = m_insertMetadatasetCommand.ExecuteScalarInt64(-1);
+            
+            if (m_metadataLookup != null)
+                m_metadataLookup.Add(metahash, metahashsize, metadataid);
+                
+            return metadataid;
+        }
+        
+        public long AddBlockset(string fullhash, long size, IEnumerable<string> blocklisthashes, long expectedblocklisthashes, System.Data.IDbTransaction transaction)
+        {
+            var blocksetid = -1L;
+            if (m_fileHashLookup != null)
+            {
+                if (m_fileHashLookup.TryGet(fullhash, size, out blocksetid))
+                    return blocksetid;
+                else
+                    blocksetid = -1;
+            }
+            else
+            {
+                m_findBlocksetCommand.Transaction = transaction;
+                m_findBlocksetCommand.SetParameterValue(0, size);
+                m_findBlocksetCommand.SetParameterValue(1, fullhash);
+                blocksetid = m_findBlocksetCommand.ExecuteScalarInt64(-1);
+                if (blocksetid != -1)
+                    return blocksetid;                        
+            }
+            
+            m_insertBlocksetCommand.Transaction = transaction;
+            m_insertBlocksetCommand.SetParameterValue(0, size);
+            m_insertBlocksetCommand.SetParameterValue(1, fullhash);
+            blocksetid = m_insertBlocksetCommand.ExecuteScalarInt64(-1);
+
+            if (m_fileHashLookup != null)
+                m_fileHashLookup.Add(fullhash, size, blocksetid);
+        
+            long c = 0;
+            if (blocklisthashes != null)
+            {
+                var index = 0L;
+                m_insertBlocklistHashCommand.Transaction = transaction;
+                m_insertBlocklistHashCommand.SetParameterValue(0, blocksetid);
+
+                foreach(var hash in blocklisthashes)
+                {
+                    if (!string.IsNullOrEmpty(hash))
+                    {
+                        c++;
+                        if (c <= expectedblocklisthashes)
+                        {
+                            m_insertBlocklistHashCommand.SetParameterValue(1, index++);
+                            m_insertBlocklistHashCommand.SetParameterValue(2, hash);
+                            m_insertBlocklistHashCommand.ExecuteNonQuery();
+                        }
+                    }
+                }
+            }
+                            
+            if (c != expectedblocklisthashes)
+                m_result.AddWarning(string.Format("Mismatching number of blocklist hashes detected on blockset {2}. Expected {0} blocklist hashes, but found {1}", expectedblocklisthashes, c, blocksetid), null);
+            
+            return blocksetid;
+        }
+
+        public bool UpdateBlock(string hash, long size, long volumeID, System.Data.IDbTransaction transaction)
+        {
+            var currentVolumeId = -2L;
+            if (m_blockHashLookup != null)
+            {
+                if (!m_blockHashLookup.TryGet(hash, size, out currentVolumeId))
+                    currentVolumeId = -2;
+            }
+            else
+            {
+                m_findHashBlockCommand.Transaction = transaction;
+                m_findHashBlockCommand.SetParameterValue(0, hash);
+                m_findHashBlockCommand.SetParameterValue(1, size);
+                currentVolumeId = m_findHashBlockCommand.ExecuteScalarInt64(-2);
+            }
+            
+            if (currentVolumeId == volumeID)
+                return false;
+                
+            if (currentVolumeId == -2)
+            {
+                //Insert
+                m_insertBlockCommand.Transaction = transaction;
+                m_insertBlockCommand.SetParameterValue(0, hash);
+                m_insertBlockCommand.SetParameterValue(1, size);
+                m_insertBlockCommand.SetParameterValue(2, volumeID);
+                m_insertBlockCommand.ExecuteNonQuery();
+                
+                if (m_blockHashLookup != null)
+                    m_blockHashLookup.Add(hash, size, volumeID);
+
+                return true;
+            }
+            else if (currentVolumeId == -1)
+            {
+                //Update
+                m_updateBlockVolumeCommand.Transaction = transaction;
+                m_updateBlockVolumeCommand.SetParameterValue(0, volumeID);
+                m_updateBlockVolumeCommand.SetParameterValue(1, hash);
+                m_updateBlockVolumeCommand.SetParameterValue(2, size);
+                var c = m_updateBlockVolumeCommand.ExecuteNonQuery();
+                if (c != 1)
+                    throw new Exception(string.Format("Failed to update table, found {0} entries for key {1} with size {2}", c ,hash, size));
+                    
+                if (m_blockHashLookup != null)
+                    m_blockHashLookup.Add(hash, size, volumeID);
+
+                return true;
+            }
+            else
+            {
+                m_insertDuplicateBlockCommand.Transaction = transaction;
+                m_insertDuplicateBlockCommand.SetParameterValue(0, hash);
+                m_insertDuplicateBlockCommand.SetParameterValue(1, size);
+                m_insertDuplicateBlockCommand.SetParameterValue(2, volumeID);
+                m_insertDuplicateBlockCommand.ExecuteNonQuery();
+
+                return false;
+            }            
+        }
+
+        public void AddSmallBlocksetLink(string filehash, string blockhash, long blocksize, System.Data.IDbTransaction transaction)
+        {
+            m_insertSmallBlockset.Transaction = transaction;
+            m_insertSmallBlockset.SetParameterValue(0, filehash);
+            m_insertSmallBlockset.SetParameterValue(1, blockhash);
+            m_insertSmallBlockset.SetParameterValue(2, blocksize);
+            m_insertSmallBlockset.ExecuteNonQuery();
+        }
+        
+        public bool UpdateBlockset(string hash, IEnumerable<string> blocklisthashes, System.Data.IDbTransaction transaction)
+        {
+            if (m_blockListHashLookup != null)
+            {
+                bool b;
+                if (m_blockListHashLookup.TryGet(hash, -1, out b))
+                    return false;
+            }
+            else
+            {
+                m_findblocklisthashCommand.Transaction = transaction;
+                m_findblocklisthashCommand.SetParameterValue(0, hash);
+                var r = m_findblocklisthashCommand.ExecuteScalar();
+                if (r != null && r != DBNull.Value)
+                    return false;
+            }
+            
+            if (m_blockListHashLookup != null)
+                m_blockListHashLookup.Add(hash, -1, false);
+        
+            m_insertBlockset.Transaction = transaction;                
+            m_insertBlockset.SetParameterValue(0, hash);
+            
+            var index = 0L;
+            
+            foreach(var s in blocklisthashes)
+            {
+                m_insertBlockset.SetParameterValue(1, s);
+                m_insertBlockset.SetParameterValue(2, index++);
+                m_insertBlockset.ExecuteNonQuery();
+            }
+
+            return true;
+        }            
+
+
+        public IEnumerable<string> GetBlockLists(long volumeid)
+        {
+            using(var cmd = m_connection.CreateCommand())
+            {
+                cmd.CommandText = string.Format(@"SELECT DISTINCT ""BlocklistHash"".""Hash"" FROM ""BlocklistHash"", ""Block"" WHERE ""Block"".""Hash"" = ""BlocklistHash"".""Hash"" AND ""Block"".""VolumeID"" = ?");
+                cmd.AddParameter(volumeid);
+                
+                using(var rd = cmd.ExecuteReader())
+                    while (rd.Read())
+                        yield return rd.GetValue(0).ToString();
+            }
+        }
+
+        public IEnumerable<IRemoteVolume> GetMissingBlockListVolumes(int passNo, long blocksize, long hashsize)
+        {
+            using(var cmd = m_connection.CreateCommand())
+            {
+                var selectCommand = @"SELECT DISTINCT ""RemoteVolume"".""Name"", ""RemoteVolume"".""Hash"", ""RemoteVolume"".""Size"", ""RemoteVolume"".""ID"" FROM ""RemoteVolume""";
+            
+                var missingBlocklistEntries = 
+                    string.Format(
+                        @"SELECT ""BlocklistHash"".""Hash"" FROM ""BlocklistHash"" LEFT OUTER JOIN ""BlocksetEntry"" ON ""BlocksetEntry"".""Index"" = (""BlocklistHash"".""Index"" * {0}) AND ""BlocksetEntry"".""BlocksetID"" = ""BlocklistHash"".""BlocksetID"" WHERE ""BlocksetEntry"".""BlocksetID"" IS NULL",
+                        blocksize / hashsize
+                    );
+
+                var missingBlockInfo = 
+                    @"SELECT ""VolumeID"" FROM ""Block"" WHERE ""VolumeID"" < 0 ";
+            
+                var missingBlocklistVolumes = string.Format(
+                    @"SELECT ""VolumeID"" FROM ""Block"", (" +
+                    missingBlocklistEntries + 
+                    @") A WHERE ""A"".""Hash"" = ""Block"".""Hash"" "
+                );
+                
+                var countMissingInformation = string.Format(
+                    @"SELECT COUNT(*) FROM (SELECT DISTINCT ""VolumeID"" FROM ({0} UNION {1}))",
+                    missingBlockInfo,
+                    missingBlocklistEntries);
+                        
+                if (passNo == 0)
+                {
+                    // On the first pass, we select all the volumes we know we need,
+                    // which may be an empty list
+                    cmd.CommandText = string.Format(selectCommand + @" WHERE ""ID"" IN ({0})", missingBlocklistVolumes);
+                    
+                    // Reset the list
+                    m_proccessedVolumes = new Dictionary<long, long>();
+                }
+                else
+                {
+                    //On anything but the first pass, we check if we are done
+                    var r = cmd.ExecuteScalarInt64(countMissingInformation, 0);
+                    if (r == 0)
+                        yield break;
+                    
+                    if (passNo == 1)
+                    {
+                        // On the second pass, we select all volumes that are not mentioned in the db
+                        
+                        var mentionedVolumes =
+                            @"SELECT DISTINCT ""VolumeID"" FROM ""Block"" ";
+                        
+                        cmd.CommandText = string.Format(selectCommand + @" WHERE ""ID"" NOT IN ({0}) AND ""Type"" = ? ", mentionedVolumes);
+                        cmd.AddParameter(RemoteVolumeType.Blocks.ToString());
+                    }
+                    else
+                    {
+                        // On the final pass, we select all volumes
+                        // the filter will ensure that we do not download anything twice
+                        cmd.CommandText = selectCommand + @" WHERE ""Type"" = ?";
+                        cmd.AddParameter(RemoteVolumeType.Blocks.ToString());
+                    }
+                }
+                
+                using(var rd = cmd.ExecuteReader())
+                {
+                    while (rd.Read())
+                    {
+
+                        var volumeID = rd.GetInt64(3);
+                        
+                        // Guard against multiple downloads of the same file
+                        if (!m_proccessedVolumes.ContainsKey(volumeID))
+                        {
+                            m_proccessedVolumes.Add(volumeID, volumeID);
+                            
+                            yield return new RemoteVolume(
+                                rd.GetString(0),
+                                rd.ConvertValueToString(1),
+                                rd.ConvertValueToInt64(2, -1)
+                            );
+                        }
+                    }
+                }
+                
+                
+            }
+        }
+        
+        public override void Dispose()
+        {                        
+            using (var cmd = m_connection.CreateCommand())
+            {                    
+                if (m_tempblocklist != null)
+                    try
+                    {
+                        cmd.CommandText = string.Format(@"DROP TABLE IF EXISTS ""{0}""", m_tempblocklist);
+                        cmd.ExecuteNonQuery();
+                    }
+                    catch { }
+                    finally { m_tempblocklist = null; }
+                    
+                if (m_tempsmalllist != null)
+                    try
+                {
+                    cmd.CommandText = string.Format(@"DROP TABLE IF EXISTS ""{0}""", m_tempsmalllist);
+                    cmd.ExecuteNonQuery();
+                }
+                catch { }
+                finally { m_tempsmalllist = null; }
+
+            }
+            
+            foreach(var cmd in new IDisposable [] {
+                m_insertFileCommand,
+                m_insertFilesetEntryCommand,
+                m_insertMetadatasetCommand,
+                m_insertBlocksetCommand,
+                m_insertBlocklistHashCommand,
+                m_updateBlockVolumeCommand,
+                m_insertBlockset,
+                m_findBlocksetCommand,
+                m_findMetadatasetCommand,
+                m_findFilesetCommand,
+                m_findblocklisthashCommand,
+                m_findHashBlockCommand,
+                m_insertBlockCommand,
+                m_insertDuplicateBlockCommand,
+                m_insertSmallBlockset
+                })
+                    try
+                    {
+                        if (cmd != null)
+                            cmd.Dispose();
+                    }
+                    catch
+                    {
+                    }
+                    
+            base.Dispose();
+        }
+    }
+}